--- conflicted
+++ resolved
@@ -21,34 +21,6 @@
 
 const constraintGroup = "constraints.gatekeeper.sh"
 
-<<<<<<< HEAD
-=======
-type Client interface {
-	AddData(context.Context, interface{}) (*types.Responses, error)
-	RemoveData(context.Context, interface{}) (*types.Responses, error)
-
-	CreateCRD(context.Context, *templates.ConstraintTemplate) (*apiextensions.CustomResourceDefinition, error)
-	AddTemplate(context.Context, *templates.ConstraintTemplate) (*types.Responses, error)
-	RemoveTemplate(context.Context, *templates.ConstraintTemplate) (*types.Responses, error)
-
-	AddConstraint(context.Context, *unstructured.Unstructured) (*types.Responses, error)
-	RemoveConstraint(context.Context, *unstructured.Unstructured) (*types.Responses, error)
-	ValidateConstraint(context.Context, *unstructured.Unstructured) error
-
-	// Reset the state of OPA
-	Reset(context.Context) error
-
-	// Review makes sure the provided object satisfies all stored constraints
-	Review(context.Context, interface{}, ...QueryOpt) (*types.Responses, error)
-
-	// Audit makes sure the cached state of the system satisfies all stored constraints
-	Audit(context.Context, ...QueryOpt) (*types.Responses, error)
-
-	// Dump dumps the state of OPA to aid in debugging
-	Dump(context.Context) (string, error)
-}
-
->>>>>>> 5bc0ac4c
 type UnrecognizedConstraintError struct {
 	s string
 }
@@ -152,21 +124,13 @@
 	Targets []string
 }
 
-<<<<<<< HEAD
 type Client struct {
-	backend        *Backend
-	targets        map[string]TargetHandler
-	constraintsMux sync.RWMutex
-	constraints    map[string]*constraintEntry
-=======
-type client struct {
 	backend           *Backend
 	targets           map[string]TargetHandler
 	constraintsMux    sync.RWMutex
 	constraints       map[string]*constraintEntry
 	allowedDataFields []string
 	rConformer        *regoConformer
->>>>>>> 5bc0ac4c
 }
 
 // createDataPath compiles the data destination: data.external.<target>.<path>
@@ -234,11 +198,7 @@
 }
 
 // CreateCRD creates a CRD from template
-<<<<<<< HEAD
-func (c *Client) CreateCRD(ctx context.Context, templ *v1alpha1.ConstraintTemplate) (*apiextensionsv1beta1.CustomResourceDefinition, error) {
-=======
-func (c *client) CreateCRD(ctx context.Context, templ *templates.ConstraintTemplate) (*apiextensions.CustomResourceDefinition, error) {
->>>>>>> 5bc0ac4c
+func (c *Client) CreateCRD(ctx context.Context, templ *templates.ConstraintTemplate) (*apiextensions.CustomResourceDefinition, error) {
 	if err := validateTargets(templ); err != nil {
 		return nil, err
 	}
@@ -296,11 +256,7 @@
 // AddTemplate adds the template source code to OPA and registers the CRD with the client for
 // schema validation on calls to AddConstraint. It also returns a copy of the CRD describing
 // the constraint.
-<<<<<<< HEAD
-func (c *Client) AddTemplate(ctx context.Context, templ *v1alpha1.ConstraintTemplate) (*types.Responses, error) {
-=======
-func (c *client) AddTemplate(ctx context.Context, templ *templates.ConstraintTemplate) (*types.Responses, error) {
->>>>>>> 5bc0ac4c
+func (c *Client) AddTemplate(ctx context.Context, templ *templates.ConstraintTemplate) (*types.Responses, error) {
 	resp := types.NewResponses()
 	crd, err := c.CreateCRD(ctx, templ)
 	if err != nil {
@@ -339,11 +295,7 @@
 
 // RemoveTemplate removes the template source code from OPA and removes the CRD from the validation
 // registry.
-<<<<<<< HEAD
-func (c *Client) RemoveTemplate(ctx context.Context, templ *v1alpha1.ConstraintTemplate) (*types.Responses, error) {
-=======
-func (c *client) RemoveTemplate(ctx context.Context, templ *templates.ConstraintTemplate) (*types.Responses, error) {
->>>>>>> 5bc0ac4c
+func (c *Client) RemoveTemplate(ctx context.Context, templ *templates.ConstraintTemplate) (*types.Responses, error) {
 	resp := types.NewResponses()
 	if err := validateTargets(templ); err != nil {
 		return resp, err
